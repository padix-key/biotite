# This source code is part of the Biotite package and is distributed
# under the 3-Clause BSD License. Please see 'LICENSE.rst' for further
# information.

"""
This module allows efficient search of atoms in a defined radius around
a location.
"""

__name__ = "biotite.structure"
__author__ = "Patrick Kunzmann"
__all__ = ["BondList", "BondType",
           "connect_via_distances", "connect_via_residue_names",
           "find_connected", "find_rotatable_bonds"]

cimport cython
cimport numpy as np
from libc.stdlib cimport realloc, malloc, free

import numbers
import itertools
from enum import IntEnum
import numpy as np
import networkx as nx
from ..copyable import Copyable

ctypedef np.uint64_t ptr
ctypedef np.uint8_t  uint8
ctypedef np.uint16_t uint16
ctypedef np.uint32_t uint32
ctypedef np.uint64_t uint64
ctypedef np.int8_t   int8
ctypedef np.int16_t  int16
ctypedef np.int32_t  int32
ctypedef np.int64_t  int64


ctypedef fused IndexType:
    uint8
    uint16
    uint32
    uint64
    int8
    int16
    int32
    int64


class BondType(IntEnum):
    """
    This enum type represents the type of a chemical bond. 
    """
    ANY = 0
    SINGLE = 1
    DOUBLE = 2
    TRIPLE = 3
    QUADRUPLE = 4
    AROMATIC = 5


@cython.boundscheck(False)
@cython.wraparound(False)
class BondList(Copyable):
    """
    __init__(atom_count, bonds=None)
    
    A bond list stores indices of atoms
    (usually of an :class:`AtomArray` or :class:`AtomArrayStack`)
    that form chemical bonds together with the type (or order) of the
    bond.

    Internally the bonds are stored as *n x 3* :class:`ndarray`.
    For each row, the first column specifies the index of the first
    atom, the second column the index of the second atom involved in the
    bond.
    The third column stores an integer that is interpreted as member
    of the the :class:`BondType` enum, that specifies the order of the
    bond.

    When indexing a :class:`BondList`, the index is not forwarded to the
    internal :class:`ndarray`. Instead the indexing behavior is
    consistent with indexing an :class:`AtomArray` or
    :class:`AtomArrayStack`:
    Bonds with at least one atom index that is not covered by the index
    are removed, atom indices that occur after an uncovered atom index
    move up.
    Effectively, this means that after indexing an :class:`AtomArray`
    and a :class:`BondList` with the same index, the atom indices in the
    :class:`BondList` will still point to the same atoms in the
    :class:`AtomArray`.
    Indexing a :class:`BondList` with a single integer is equivalent
    to calling :func:`get_bonds()`.

    The same consistency applies to adding :class:`BondList` instances
    via the '+' operator:
    The atom indices of the second :class:`BondList` are increased by
    the atom count of the first :class:`BondList` and then both
    :class:`BondList` objects are merged.
    
    Parameters
    ----------
    atom_count : int
        A positive integer, that specifies the number of atoms the
        :class:`BondList` refers to
        (usually the length of an atom array (stack)).
        Effectively, this value is the exclusive maximum for the indices
        stored in the :class:`BondList`.
    bonds : ndarray, shape=(n,2) or shape=(n,3), dtype=int, optional
        This array contains the indices of atoms which are bonded:
        For each row, the first column specifies the first atom,
        the second row the second atom involved in a chemical bond.
        If an *n x 3* array is provided, the additional column
        specifies a :class:`BondType` instead of :attr:`BondType.ANY`.
        By default, the created :class:`BondList` is empty.
    
    Notes
    -----
    When initially providing the bonds as :class:`ndarray`, the input is
    sanitized: Redundant bonds are removed, and each bond entry is
    sorted so that the lower one of the two atom indices is in the first
    column.
    
    Examples
    --------

    Construct a :class:`BondList`, where a central atom (index 1) is
    connected to three other atoms (index 0, 3 and 4):

    >>> bond_list = BondList(5, np.array([(1,0),(1,3),(1,4)]))
    >>> print(bond_list)
    [[0 1 0]
     [1 3 0]
     [1 4 0]]

    Remove the first atom (index 0) via indexing:
    The bond containing index 0 is removed, since the corresponding atom
    does not exist anymore. Since all other atoms move up in their
    position, the indices in the bond list are decreased by one:

    >>> bond_list = bond_list[1:]
    >>> print(bond_list)
    [[0 2 0]
     [0 3 0]]
    
    :class:`BondList` objects can be associated to an :class:`AtomArray`
    or :class:`AtomArrayStack`.
    The following snipped shows this for a benzene molecule:

    >>> benzene = AtomArray(12)
    >>> # Omit filling most required annotation categories for brevity
    >>> benzene.atom_name = np.array(
    ...     ["C1", "C2", "C3", "C4", "C5", "C6", "H1", "H2", "H3", "H4", "H5", "H6"]
    ... )
    >>> benzene.bonds = BondList(
    ...     benzene.array_length(),
    ...     np.array([
    ...         # Bonds between carbon atoms in the ring
    ...         (0,  1, BondType.AROMATIC),
    ...         (1,  2, BondType.AROMATIC),
    ...         (2,  3, BondType.AROMATIC),
    ...         (3,  4, BondType.AROMATIC),
    ...         (4,  5, BondType.AROMATIC),
    ...         (5,  0, BondType.AROMATIC),
    ...         # Bonds between carbon and hydrogen
    ...         (0,  6, BondType.SINGLE),
    ...         (1,  7, BondType.SINGLE),
    ...         (2,  8, BondType.SINGLE),
    ...         (3,  9, BondType.SINGLE),
    ...         (4, 10, BondType.SINGLE),
    ...         (5, 11, BondType.SINGLE),
    ...     ])
    ... )
    >>> for i, j, bond_type in benzene.bonds.as_array():
    ...     print(
    ...         f"{str(BondType(bond_type))} bond between "
    ...         f"{benzene.atom_name[i]} and {benzene.atom_name[j]}"
    ...     )
    BondType.AROMATIC bond between C1 and C2
    BondType.AROMATIC bond between C2 and C3
    BondType.AROMATIC bond between C3 and C4
    BondType.AROMATIC bond between C4 and C5
    BondType.AROMATIC bond between C5 and C6
    BondType.AROMATIC bond between C1 and C6
    BondType.SINGLE bond between C1 and H1
    BondType.SINGLE bond between C2 and H2
    BondType.SINGLE bond between C3 and H3
    BondType.SINGLE bond between C4 and H4
    BondType.SINGLE bond between C5 and H5
    BondType.SINGLE bond between C6 and H6
    
    Obtain the bonded atoms for the :math:`C_1`:

    >>> bonds, types = benzene.bonds.get_bonds(0)
    >>> print(bonds)
    [1 5 6]
    >>> print(types)
    [5 5 1]
    >>> print(f"C1 is bonded to {', '.join(benzene.atom_name[bonds])}")
    C1 is bonded to C2, C6, H1

    Cut the benzene molecule in half.
    Although the first half of the atoms are missing the indices of
    the cropped :class:`BondList` still represents the bonds of the
    remaining atoms:

    >>> half_benzene = benzene[
    ...     np.isin(benzene.atom_name, ["C4", "C5", "C6", "H4", "H5", "H6"])
    ... ]
    >>> for i, j, bond_type in half_benzene.bonds.as_array():
    ...     print(
    ...         f"{str(BondType(bond_type))} bond between "
    ...         f"{half_benzene.atom_name[i]} and {half_benzene.atom_name[j]}"
    ...     )
    BondType.AROMATIC bond between C4 and C5
    BondType.AROMATIC bond between C5 and C6
    BondType.SINGLE bond between C4 and H4
    BondType.SINGLE bond between C5 and H5
    BondType.SINGLE bond between C6 and H6
    """

    def __init__(self, uint32 atom_count, np.ndarray bonds=None):
        self._atom_count = atom_count
        
        if bonds is not None and len(bonds) > 0:
            if bonds.ndim != 2:
                raise ValueError("Expected a 2D-ndarray for input bonds")

            self._bonds = np.zeros((bonds.shape[0], 3), dtype=np.uint32)
            if bonds.shape[1] == 3:
                # Input contains bonds (index 0 and 1)
                # including the bond type value (index 2)
                # Bond indices:
                self._bonds[:,:2] = np.sort(
                    # Indices are sorted per bond
                    # so that the lower index is at the first position
                    _to_positive_index_array(bonds[:,:2], atom_count), axis=1
                )
                # Bond type:
                if (bonds[:, 2] >= len(BondType)).any():
                    raise ValueError(
                        f"BondType {np.max(bonds[:, 2])} is invalid"
                    )
                self._bonds[:,2] = bonds[:, 2]

                # Indices are sorted per bond
                # so that the lower index is at the first position
            elif bonds.shape[1] == 2:
                # Input contains the bonds without bond type
                # -> Default: Set bond type ANY (0)
                self._bonds[:,:2] = np.sort(
                    # Indices are sorted per bond
                    # so that the lower index is at the first position
                    _to_positive_index_array(bonds[:,:2], atom_count), axis=1
                )
            else:
                raise ValueError(
                    "Input array containing bonds must be either of shape "
                    "(n,2) or (n,3)"
                )
            self._remove_redundant_bonds()
            self._max_bonds_per_atom = self._get_max_bonds_per_atom()
        
        else:
            # Create empty bond list
            self._bonds = np.zeros((0, 3), dtype=np.uint32)
            self._max_bonds_per_atom = 0

    def __copy_create__(self):
        # Create empty bond list to prevent
        # unnecessary removal of redundant atoms
        # and calculation of maximum bonds per atom
        return BondList(self._atom_count)
    
    def __copy_fill__(self, clone):
        # The bonds are added here
        clone._bonds = self._bonds.copy()
        clone._max_bonds_per_atom = self._max_bonds_per_atom
    
    def offset_indices(self, int offset):
        """
        offset_indices(offset)
        
        Increase all atom indices in the :class:`BondList` by the given
        offset.
        
        Implicitly this increases the atom count.

        Parameters
        ----------
        offset : int
            The atom indices are increased by this value.
            Must be positive.
        
        Examples
        --------

        >>> bond_list = BondList(5, np.array([(1,0),(1,3),(1,4)]))
        >>> print(bond_list)
        [[0 1 0]
         [1 3 0]
         [1 4 0]]
        >>> bond_list.offset_indices(2)
        >>> print(bond_list)
        [[2 3 0]
         [3 5 0]
         [3 6 0]]
        """
        if offset < 0:
            raise ValueError("Offest must be positive")
        self._bonds[:,:2] += offset
        self._atom_count += offset
    
    def as_array(self):
        """
        as_array()
        
        Obtain a copy of the internal :class:`ndarray`.

        Returns
        -------
        array : ndarray, shape=(n,3), dtype=np.uint32
            Copy of the internal :class:`ndarray`.
            For each row, the first column specifies the index of the
            first atom, the second column the index of the second atom
            involved in the bond.
            The third column stores the :class:`BondType`.
        """
        return self._bonds.copy()
    
    def as_set(self):
        """
        as_set()
        
        Obtain a set representation of the :class:`BondList`.

        Returns
        -------
        bond_set : set of tuple(int, int, int)
            A set of tuples.
            Each tuple represents one bond:
            The first integer represents the first atom,
            the second integer represents the second atom,
            the third integer represents the :class:`BondType`.
        """
        cdef uint32[:,:] all_bonds_v = self._bonds
        cdef int i
        cdef set bond_set = set()
        for i in range(all_bonds_v.shape[0]):
            bond_set.add(
                (all_bonds_v[i,0], all_bonds_v[i,1], all_bonds_v[i,2])
            )
        return bond_set
    
    def as_graph(self):
<<<<<<< HEAD
=======
        """
        as_graph()
        
        Obtain a graph representation of the :class:`BondList`.

        Returns
        -------
        bond_set : Graph
            A *NetworkX* :class:`Graph`.
            The atom indices are nodes, the bonds are edges.
            Each edge has a ``"bond_type"`` attribute containing the
            :class:`BondType`.
        
        Examples
        --------

        >>> bond_list = BondList(5, np.array([(1,0,2), (1,3,1), (1,4,1)]))
        >>> graph = bond_list.as_graph()
        >>> print(graph.nodes)
        [0, 1, 3, 4]
        >>> print(graph.edges)
        [(0, 1), (1, 3), (1, 4)]
        >>> for i, j in graph.edges:
        ...     print(i, j, graph.get_edge_data(i, j))
        0 1 {'bond_type': <BondType.DOUBLE: 2>}
        1 3 {'bond_type': <BondType.SINGLE: 1>}
        1 4 {'bond_type': <BondType.SINGLE: 1>}
        """
>>>>>>> c8046d5e
        cdef int i

        cdef uint32[:,:] all_bonds_v = self._bonds

        g = nx.Graph()
        cdef list edges = [None] * all_bonds_v.shape[0]
        for i in range(all_bonds_v.shape[0]):
            edges[i] = (
<<<<<<< HEAD
                all_bonds_v[i,0], all_bonds_v[i,1], {"bond_type": all_bonds_v[i,2]}
=======
                all_bonds_v[i,0], all_bonds_v[i,1],
                {"bond_type": BondType(all_bonds_v[i,2])}
>>>>>>> c8046d5e
            )
        g.add_edges_from(edges)
        return g
    
    def get_atom_count(self):
        """
        get_atom_count()
        
        Get the atom count.

        Returns
        -------
        atom_count : int
            The atom count.
        """
        return self._atom_count

    def get_bond_count(self):
        """
        get_bond_count()
        
        Get the amount of bonds.

        Returns
        -------
        bond_count : int
            The amount of bonds. This is equal to the length of the
            internal :class:`ndarray` containing the bonds.
        """
        return len(self._bonds)
    
    def get_bonds(self, int32 atom_index):
        """
        get_bonds(atom_index)

        Obtain the indices of the atoms bonded to the atom with the
        given index as well as the corresponding bond types.

        Parameters
        ----------
        atom_index : int
            The index of the atom to get the bonds for.
        
        Returns
        -------
        bonds : np.ndarray, dtype=np.uint32, shape=(k,)
            The indices of connected atoms.
        bond_types : np.ndarray, dtype=np.uint8, shape=(k,)
            Array of integers, interpreted as :class:`BondType`
            instances.
            This array specifies the type (or order) of the bonds to
            the connected atoms.
        
        Examples
        --------

        >>> bond_list = BondList(5, np.array([(1,0),(1,3),(1,4)]))
        >>> bonds, types = bond_list.get_bonds(1)
        >>> print(bonds)
        [0 3 4]
        """
        cdef int i=0, j=0

        cdef uint32 index = _to_positive_index(atom_index, self._atom_count)

        cdef uint32[:,:] all_bonds_v = self._bonds
        # Pessimistic array allocation:
        # assume size is equal to the atom with most bonds
        cdef np.ndarray bonds = np.zeros(self._max_bonds_per_atom,
                                         dtype=np.uint32)
        cdef uint32[:] bonds_v = bonds
        cdef np.ndarray bond_types = np.zeros(self._max_bonds_per_atom,
                                              dtype=np.uint8)
        cdef uint8[:] bond_types_v = bond_types

        for i in range(all_bonds_v.shape[0]):
            # If a bond is found for the desired atom index
            # at the first or second position of the bond,
            # then append the index of the respective other position
            if all_bonds_v[i,0] == index:
                bonds_v[j] = all_bonds_v[i,1]
                bond_types_v[j] = all_bonds_v[i,2]
                j += 1
            elif all_bonds_v[i,1] == index:
                bonds_v[j] = all_bonds_v[i,0]
                bond_types_v[j] = all_bonds_v[i,2]
                j += 1
        
        # Trim to correct size
        bonds = bonds[:j]
        bond_types = bond_types[:j]

        return bonds, bond_types
    
    
    def get_all_bonds(self):
        """
        get_all_bonds()

        For each atom index, give the indices of the atoms bonded to
        this atom as well as the corresponding bond types.
        
        Returns
        -------
        bonds : np.ndarray, dtype=np.uint32, shape=(n,k)
            The indices of connected atoms.
            The first dimension represents the atoms,
            the second dimension represents the indices of atoms bonded
            to the respective atom.
            Atoms can have have different numbers of atoms bonded to
            them.
            Therefore, the length of the second dimension *k* is equal
            to the maximum number of bonds for an atom in this
            :class:`BondList`.
            For atoms with less bonds, the corresponding entry in the
            array is padded with ``-1`` values.
        bond_types : np.ndarray, dtype=np.uint32, shape=(n,k)
            Array of integers, interpreted as :class:`BondType`
            instances.
            This array specifies the bond type (or order) corresponding
            to the returned `bonds`.
            It uses the same ``-1``-padding.
        
        Examples
        --------

        >>> # BondList for benzene
        >>> bond_list = BondList(
        ...     12,
        ...     np.array([
        ...         # Bonds between the carbon atoms in the ring
        ...         (0,  1, BondType.AROMATIC),
        ...         (1,  2, BondType.AROMATIC),
        ...         (2,  3, BondType.AROMATIC),
        ...         (3,  4, BondType.AROMATIC),
        ...         (4,  5, BondType.AROMATIC),
        ...         (5,  0, BondType.AROMATIC),
        ...         # Bonds between carbon and hydrogen
        ...         (0,  6, BondType.SINGLE),
        ...         (1,  7, BondType.SINGLE),
        ...         (2,  8, BondType.SINGLE),
        ...         (3,  9, BondType.SINGLE),
        ...         (4, 10, BondType.SINGLE),
        ...         (5, 11, BondType.SINGLE),
        ...     ])
        ... )
        >>> bonds, types = bond_list.get_all_bonds()
        >>> print(bonds)
        [[ 1  5  6]
         [ 0  2  7]
         [ 1  3  8]
         [ 2  4  9]
         [ 3  5 10]
         [ 4  0 11]
         [ 0 -1 -1]
         [ 1 -1 -1]
         [ 2 -1 -1]
         [ 3 -1 -1]
         [ 4 -1 -1]
         [ 5 -1 -1]]
        >>> print(types)
        [[ 5  5  1]
         [ 5  5  1]
         [ 5  5  1]
         [ 5  5  1]
         [ 5  5  1]
         [ 5  5  1]
         [ 1 -1 -1]
         [ 1 -1 -1]
         [ 1 -1 -1]
         [ 1 -1 -1]
         [ 1 -1 -1]
         [ 1 -1 -1]]
        >>> for i in range(bond_list.get_atom_count()):
        ...     bonds_for_atom = bonds[i]
        ...     # Remove trailing '-1' values
        ...     bonds_for_atom = bonds_for_atom[bonds_for_atom != -1]
        ...     print(f"{i}: {bonds_for_atom}")
        0: [1 5 6]
        1: [0 2 7]
        2: [1 3 8]
        3: [2 4 9]
        4: [ 3  5 10]
        5: [ 4  0 11]
        6: [0]
        7: [1]
        8: [2]
        9: [3]
        10: [4]
        11: [5]
        """
        cdef int i=0
        cdef uint32 atom_index_i, atom_index_j, bond_type

        cdef uint32[:,:] all_bonds_v = self._bonds
        # The size of 2nd dimension is equal to the atom with most bonds
        # Since each atom can have an individual number of bonded atoms,
        # The arrays are padded with '-1'
        cdef np.ndarray bonds = np.full(
            (self._atom_count, self._max_bonds_per_atom), -1, dtype=np.int32
        )
        cdef int32[:,:] bonds_v = bonds
        cdef np.ndarray bond_types = np.full(
            (self._atom_count, self._max_bonds_per_atom), -1, dtype=np.int8
        )
        cdef int8[:,:] bond_types_v = bond_types
        # Track the number of already found bonds for each given index
        cdef np.ndarray lengths = np.zeros(self._atom_count, dtype=np.uint32)
        cdef uint32[:] lengths_v = lengths
        
        for i in range(all_bonds_v.shape[0]):
            atom_index_i = all_bonds_v[i,0]
            atom_index_j = all_bonds_v[i,1]
            bond_type = all_bonds_v[i,2]
            # Add second bonded atom for the first bonded atom
            # and vice versa
            # Use 'lengths' variable to append the value
            bonds_v[atom_index_i, lengths_v[atom_index_i]] = atom_index_j
            bonds_v[atom_index_j, lengths_v[atom_index_j]] = atom_index_i
            bond_types_v[atom_index_i, lengths_v[atom_index_i]] = bond_type
            bond_types_v[atom_index_j, lengths_v[atom_index_j]] = bond_type
            # Increment lengths
            lengths_v[atom_index_i] += 1
            lengths_v[atom_index_j] += 1

        return bonds, bond_types
    

    def adjacency_matrix(self):
        r"""
        adjacency_matrix(bond_list)
        
        Represent this :class:`BondList` as adjacency matrix.

        The adjacency matrix is a quadratic matrix with boolean values
        according to
        
        .. math::

            M_{i,j} =
            \begin{cases}
                \text{True},  & \text{if } \text{Atom}_i \text{ and } \text{Atom}_j \text{ form a bond} \\
                \text{False}, & \text{otherwise}
            \end{cases}.

        Returns
        -------
        matrix : ndarray, dtype=bool, shape=(n,n)
            The created adjacency matrix.
        
        Examples
        --------

        >>> # BondList for formaldehyde
        >>> bond_list = BondList(
        ...     4,
        ...     np.array([
        ...         # Bond between carbon and oxygen
        ...         (0,  1, BondType.DOUBLE),
        ...         # Bonds between carbon and hydrogen
        ...         (0,  2, BondType.SINGLE),
        ...         (0,  3, BondType.SINGLE),
        ...     ])
        ... )
        >>> print(bond_list.adjacency_matrix())
        [[False  True  True  True]
         [ True False False False]
         [ True False False False]
         [ True False False False]]
        """
        matrix = np.zeros(
            (self._atom_count, self._atom_count), dtype=bool
        )
        matrix[self._bonds[:,0], self._bonds[:,1]] = True
        matrix[self._bonds[:,1], self._bonds[:,0]] = True
        return matrix


    def bond_type_matrix(self):
        r"""
        adjacency_matrix(bond_list)
        
        Represent this :class:`BondList` as a matrix depicting the bond
        type.

        The matrix is a quadratic matrix:
        
        .. math::

            M_{i,j} =
            \begin{cases}
                \text{BondType}_{ij},  & \text{if } \text{Atom}_i \text{ and } \text{Atom}_j \text{ form a bond} \\
                -1,                    & \text{otherwise}
            \end{cases}.

        Returns
        -------
        matrix : ndarray, dtype=bool, shape=(n,n)
            The created bond type matrix.
        
        Examples
        --------

        >>> # BondList for formaldehyde
        >>> bond_list = BondList(
        ...     4,
        ...     np.array([
        ...         # Bond between carbon and oxygen
        ...         (0,  1, BondType.DOUBLE),
        ...         # Bonds between carbon and hydrogen
        ...         (0,  2, BondType.SINGLE),
        ...         (0,  3, BondType.SINGLE),
        ...     ])
        ... )
        >>> print(bond_list.bond_type_matrix())
        [[-1  2  1  1]
         [ 2 -1 -1 -1]
         [ 1 -1 -1 -1]
         [ 1 -1 -1 -1]]
        """
        matrix = np.full(
            (self._atom_count, self._atom_count), -1, dtype=np.int8
        )
        matrix[self._bonds[:,0], self._bonds[:,1]] = self._bonds[:,2]
        matrix[self._bonds[:,1], self._bonds[:,0]] = self._bonds[:,2]
        return matrix


    def add_bond(self, int32 atom_index1, int32 atom_index2,
                 bond_type=BondType.ANY):
        """
        add_bond(atom_index1, atom_index2, bond_type=BondType.ANY)
        
        Add a bond to the :class:`BondList`.

        If the bond is already existent, only the bond type is updated.

        Parameters
        ----------
        atom_index1, atom_index2 : int
            The indices of the atoms to create a bond for.
        bond_type : BondType or int, optional
            The type of the bond. Default is :attr:`BondType.ANY`.
        """
        if bond_type >= len(BondType):
            raise ValueError(f"BondType {bond_type} is invalid")

        cdef uint32 index1 = _to_positive_index(atom_index1, self._atom_count)
        cdef uint32 index2 = _to_positive_index(atom_index2, self._atom_count)
        _sort(&index1, &index2)
        
        cdef int i
        cdef uint32[:,:] all_bonds_v = self._bonds
        # Check if bond is already existent in list
        cdef bint in_list = False
        for i in range(all_bonds_v.shape[0]):
            # Since the bonds have the atom indices sorted
            # the reverse check is omitted
            if (all_bonds_v[i,0] == index1 and all_bonds_v[i,1] == index2):
                in_list = True
                # If in list, update bond type
                all_bonds_v[i,2] = int(bond_type)
                break
        if not in_list:
            self._bonds = np.append(
                self._bonds,
                np.array(
                    [(index1, index2, int(bond_type))], dtype=np.uint32
                ),
                axis=0
            )
            self._max_bonds_per_atom = self._get_max_bonds_per_atom()

    def remove_bond(self, int32 atom_index1, int32 atom_index2):
        """
        remove_bond(atom_index1, atom_index2)
        
        Remove a bond from the :class:`BondList`.

        If the bond is not existent in the :class:`BondList`, nothing happens.

        Parameters
        ----------
        atom_index1, atom_index2 : int
            The indices of the atoms whose bond should be removed.
        """
        cdef uint32 index1 = _to_positive_index(atom_index1, self._atom_count)
        cdef uint32 index2 = _to_positive_index(atom_index2, self._atom_count)
        _sort(&index1, &index2)
        
        # Find the bond in bond list
        cdef int i
        cdef uint32[:,:] all_bonds_v = self._bonds
        for i in range(all_bonds_v.shape[0]):
            # Since the bonds have the atom indices sorted
            # the reverse check is omitted
            if (all_bonds_v[i,0] == index1 and all_bonds_v[i,1] == index2):
                self._bonds = np.delete(self._bonds, i, axis=0)
        # The maximum bonds per atom is not recalculated,
        # as the value can only be decreased on bond removal
        # Since this value is only used for pessimistic array allocation
        # in 'get_bonds()', the slightly larger memory usage is a better
        # option than the repetitive call of _get_max_bonds_per_atom()
    
    def remove_bonds_to(self, int32 atom_index):
        """
        remove_bonds_to(self, atom_index)

        Remove all bonds from the :class:`BondList` where the given atom
        is involved.

        Parameters
        ----------
        atom_index : int
            The index of the atom whose bonds should be removed.

        """
        cdef uint32 index = _to_positive_index(atom_index, self._atom_count)
        
        cdef np.ndarray mask = np.ones(len(self._bonds), dtype=np.uint8)
        cdef uint8[:] mask_v = mask

        # Find the bond in bond list
        cdef int i
        cdef uint32[:,:] all_bonds_v = self._bonds
        for i in range(all_bonds_v.shape[0]):
            if (all_bonds_v[i,0] == index or all_bonds_v[i,1] == index):
                mask_v[i] = False
        # Remove the bonds
        self._bonds = self._bonds[mask.astype(bool, copy=False)]
        # The maximum bonds per atom is not recalculated
        # (see 'remove_bond()')

    def remove_bonds(self, bond_list):
        """
        remove_bonds(bond_list)
        
        Remove multiple bonds from the :class:`BondList`.

        All bonds present in `bond_list` are removed from this instance.
        If a bond is not existent in this instance, nothing happens.
        Only the bond indices, not the bond types, are relevant for
        this.

        Parameters
        ----------
        bond_list : BondList
            The bonds in `bond_list` are removed from this instance.
        """
        cdef int i=0, j=0
        
        # All bonds in the own BondList
        cdef uint32[:,:] all_bonds_v = self._bonds
        # The bonds that should be removed
        cdef uint32[:,:] rem_bonds_v = bond_list._bonds
        cdef np.ndarray mask = np.ones(all_bonds_v.shape[0], dtype=np.uint8)
        cdef uint8[:] mask_v = mask
        for i in range(all_bonds_v.shape[0]):
            for j in range(rem_bonds_v.shape[0]):
                if      all_bonds_v[i,0] == rem_bonds_v[j,0] \
                    and all_bonds_v[i,1] == rem_bonds_v[j,1]:
                        mask_v[i] = False
        
        # Remove the bonds
        self._bonds = self._bonds[mask.astype(bool, copy=False)]
        # The maximum bonds per atom is not recalculated
        # (see 'remove_bond()')

    def merge(self, bond_list):
        """
        merge(bond_list)
        
        Merge this instance with another :class:`BondList` into a new
        object.

        The internal :class:`ndarray` instances containg the bonds are
        simply concatenated and the new atom count is the maximum atom
        count of the merged bond lists.

        Parameters
        ----------
        bond_list : BondList
            This bond list is merged with this instance.
        
        Returns
        -------
        bond_list : BondList
            The merged :class:`BondList`.
        
        Notes
        -----

        This is not equal to using '+' operator.
        
        Examples
        --------

        >>> bond_list1 = BondList(3, np.array([(0,1),(1,2)]))
        >>> bond_list2 = BondList(5, np.array([(2,3),(3,4)]))
        >>> merged_list = bond_list1.merge(bond_list2)
        >>> print(merged_list.get_atom_count())
        5
        >>> print(merged_list)
        [[0 1 0]
         [1 2 0]
         [2 3 0]
         [3 4 0]]
        """
        return BondList( 
            max(self._atom_count, bond_list._atom_count), 
            np.concatenate([self.as_array(), 
                            bond_list.as_array()], 
                            axis=0) 
        ) 

    def __add__(self, bond_list):
        cdef np.ndarray merged_bonds \
            = np.concatenate([self._bonds, bond_list._bonds])
        # Offset the indices of appended bonds list
        # (consistent with addition of AtomArray)
        merged_bonds[len(self._bonds):, :2] += self._atom_count
        cdef uint32 merged_count = self._atom_count + bond_list._atom_count
        cdef merged_bond_list = BondList(merged_count)
        # Array is not used in constructor to prevent unnecessary
        # maximum and redundant bond calculation
        merged_bond_list._bonds = merged_bonds
        merged_bond_list._max_bonds_per_atom = max(
            self._max_bonds_per_atom, merged_bond_list._max_bonds_per_atom
        )
        return merged_bond_list

    def __getitem__(self, index):
        ## Variables for both, integer and boolean index arrays
        cdef uint32[:,:] all_bonds_v
        cdef int32 new_index
        cdef int i
        cdef uint32* index1_ptr
        cdef uint32* index2_ptr
        cdef np.ndarray removal_filter
        cdef uint8[:] removal_filter_v

        ## Variables for integer arrays
        cdef int32[:] index_v, inverse_index
        cdef int32 new_index1, new_index2
        
        ## Variables for boolean mask
        # Boolean mask representation of the index
        cdef np.ndarray mask
        cdef uint8[:] mask_v
        # Boolean mask for removal of bonds
        cdef np.ndarray offsets
        cdef uint32[:] offsets_v
        
        if isinstance(index, numbers.Integral):
            ## Handle single index
            return self.get_bonds(index)
        
        elif isinstance(index, np.ndarray) \
            and np.issubdtype(index.dtype, np.integer):
                ## Handle index array
                copy = self.copy()
                all_bonds_v = copy._bonds

                index = _to_positive_index_array(index, self._atom_count)
                # The inverse index is required to efficiently obtain
                # the new index of an atom in case of an unsorted index
                # array
                inverse_index_v = _invert_index(index, self._atom_count)
                removal_filter = np.ones(all_bonds_v.shape[0], dtype=np.uint8)
                removal_filter_v = removal_filter
                for i in range(all_bonds_v.shape[0]):
                    # Usage of pointer to increase performance
                    # as redundant indexing is avoided
                    index1_ptr = &all_bonds_v[i,0]
                    index2_ptr = &all_bonds_v[i,1]
                    new_index1 = inverse_index_v[index1_ptr[0]]
                    new_index2 = inverse_index_v[index2_ptr[0]]
                    if new_index1 != -1 and new_index2 != -1:
                        # Both atoms involved in bond are included
                        # by index array
                        # -> assign new atom indices
                        index1_ptr[0] = <int32>new_index1
                        index2_ptr[0] = <int32>new_index2
                    else:
                        # At least one atom in bond is not included
                        # -> remove bond
                        removal_filter_v[i] = False
                
                copy._bonds = copy._bonds[
                    removal_filter.astype(bool, copy=False)
                ]
                # Again, sort indices per bond
                # as the correct order is not guaranteed anymore
                # for unsorted index arrays
                copy._bonds[:,:2] = np.sort(copy._bonds[:,:2], axis=1)
                copy._atom_count = len(index)
                copy._max_bonds_per_atom = copy._get_max_bonds_per_atom()
                return copy

        else:
            ## Handle all other arrays as boolean mask
            copy = self.copy()
            all_bonds_v = copy._bonds

            mask = _to_bool_mask(index, length=copy._atom_count)
            # Each time an atom is missing in the mask,
            # the offset is increased by one
            offsets = np.cumsum(
                ~mask.astype(bool, copy=False), dtype=np.uint32
            )
            removal_filter = np.ones(all_bonds_v.shape[0], dtype=np.uint8)
            removal_filter_v = removal_filter
            mask_v = mask
            offsets_v = offsets
            # If an atom in a bond is not masked,
            # the bond is removed from the list
            # If an atom is masked,
            # its index value is decreased by the respective offset
            # The offset is neccessary, removing atoms in an AtomArray
            # decreases the index of the following atoms
            for i in range(all_bonds_v.shape[0]):
                # Usage of pointer to increase performance
                # as redundant indexing is avoided
                index1_ptr = &all_bonds_v[i,0]
                index2_ptr = &all_bonds_v[i,1]
                if mask_v[index1_ptr[0]] and mask_v[index2_ptr[0]]:
                    # Both atoms involved in bond are masked
                    # -> decrease atom index by offset
                    index1_ptr[0] -= offsets_v[index1_ptr[0]]
                    index2_ptr[0] -= offsets_v[index2_ptr[0]]
                else:
                    # At least one atom involved in bond is not masked
                    # -> remove bond
                    removal_filter_v[i] = False
            # Apply the bond removal filter
            copy._bonds = copy._bonds[removal_filter.astype(bool, copy=False)]
            copy._atom_count = len(np.nonzero(mask)[0])
            copy._max_bonds_per_atom = copy._get_max_bonds_per_atom()
            return copy
    
    def __iter__(self):
        raise TypeError("'BondList' object is not iterable")
    
    def __str__(self):
        return str(self.as_array())
    
    def __eq__(self, item):
        if not isinstance(item, BondList):
            return False
        return (self._atom_count == item._atom_count and
                self.as_set() == item.as_set())
    
    def __contains__(self, item):
        if not isinstance(item, tuple) and len(tuple) != 2:
            raise TypeError("Expected a tuple of atom indices")
        
        cdef int i=0

        cdef uint32 match_index1, match_index2
        # Sort indices for faster search in loop
        cdef uint32 atom_index1 = min(item)
        cdef uint32 atom_index2 = max(item)

        cdef uint32[:,:] all_bonds_v = self._bonds
        for i in range(all_bonds_v.shape[0]):
            match_index1 = all_bonds_v[i,0]
            match_index2 = all_bonds_v[i,1]
            if atom_index1 == match_index1 and atom_index2 == match_index2:
                return True
        
        return False
        

    def _get_max_bonds_per_atom(self):
        if self._atom_count == 0:
            return 0
        
        cdef int i
        cdef uint32[:,:] all_bonds_v = self._bonds
        # Create an array that counts number of occurences of each index
        cdef np.ndarray index_count = np.zeros(self._atom_count,
                                               dtype=np.uint32)
        cdef uint32[:] index_count_v = index_count
        for i in range(all_bonds_v.shape[0]):
            # Increment count of both indices found in bond list at i
            index_count_v[all_bonds_v[i,0]] += 1
            index_count_v[all_bonds_v[i,1]] += 1
        return np.max(index_count_v)
    
    def _remove_redundant_bonds(self):
        cdef int j
        cdef uint32[:,:] all_bonds_v = self._bonds
        # Boolean mask for final removal of redundant atoms
        # Unfortunately views of boolean ndarrays are not supported
        # -> use uint8 array
        cdef np.ndarray redundancy_filter = np.ones(all_bonds_v.shape[0],
                                                    dtype=np.uint8)
        cdef uint8[:] redundancy_filter_v = redundancy_filter
        # Array of pointers to C-arrays
        # The array is indexed with the atom indices in the bond list
        # The respective C-array contains the indices of bonded atoms
        cdef ptr[:] ptrs_v = np.zeros(self._atom_count, dtype=np.uint64)
        # Stores the length of the C-arrays
        cdef int[:] array_len_v = np.zeros(self._atom_count, dtype=np.int32)
        # Iterate over bond list:
        # If bond is already listed in the array of pointers,
        # set filter to false at that position
        # Else add bond to array of pointers
        cdef uint32 i1, i2
        cdef uint32* array_ptr
        cdef int length
        
        try:
            for j in range(all_bonds_v.shape[0]):
                i1 = all_bonds_v[j,0]
                i2 = all_bonds_v[j,1]
                # Since the bonds have the atom indices sorted
                # the reverse check is omitted
                if _in_array(<uint32*>ptrs_v[i1], i2, array_len_v[i1]):
                        redundancy_filter_v[j] = False
                else:
                    # Append bond in respective C-array
                    # and update C-array length
                    length = array_len_v[i1] +1
                    array_ptr = <uint32*>ptrs_v[i1]
                    array_ptr = <uint32*>realloc(
                        array_ptr, length * sizeof(uint32)
                    )
                    if not array_ptr:
                        raise MemoryError()
                    array_ptr[length-1] = i2
                    ptrs_v[i1] = <ptr>array_ptr
                    array_len_v[i1] = length
        
        finally:
            # Free pointers
            for i in range(ptrs_v.shape[0]):
                free(<int*>ptrs_v[i])
        
        # Eventually remove redundant bonds
        self._bonds = self._bonds[redundancy_filter.astype(bool, copy=False)]


cdef uint32 _to_positive_index(int32 index, uint32 array_length) except -1:
    """
    Convert a potentially negative index into a positive index.
    """
    cdef uint32 pos_index
    if index < 0:
        pos_index = <uint32> (array_length + index)
        if pos_index < 0:
            raise IndexError(
                f"Index {index} is out of range "
                f"for an atom count of {array_length}"
            )
        return pos_index
    else:
        if <uint32> index >= array_length:
            raise IndexError(
                f"Index {index} is out of range "
                f"for an atom count of {array_length}"
            )
        return <uint32> index


def _to_positive_index_array(index_array, length):
    """
    Convert potentially negative values in an array into positive
    values and check for out-of-bounds values.
    """
    index_array = index_array.copy()
    orig_shape = index_array.shape
    index_array = index_array.flatten()
    negatives = index_array < 0
    index_array[negatives] = length + index_array[negatives]
    if (index_array < 0).any():
        raise IndexError(
            f"Index {np.min(index_array)} is out of range "
            f"for an atom count of {length}"
        )
    if (index_array >= length).any():
        raise IndexError(
            f"Index {np.max(index_array)} is out of range "
            f"for an atom count of {length}"
        )
    return index_array.reshape(orig_shape)


cdef inline bint _in_array(uint32* array, uint32 atom_index, int array_length):
    """
    Test whether a value (`atom_index`) is in a C-array `array`.
    """
    cdef int i = 0
    if array == NULL:
        return False
    for i in range(array_length):
        if array[i] == atom_index:
            return True
    return False


cdef inline void _sort(uint32* index1_ptr, uint32* index2_ptr):
    cdef uint32 swap
    if index1_ptr[0] > index2_ptr[0]:
        # Swap indices
        swap = index1_ptr[0]
        index1_ptr[0] = index2_ptr[0]
        index2_ptr[0] = swap


@cython.wraparound(False)
# Do bounds check, as the input indices may be out of bounds
def _invert_index(IndexType[:] index_v, uint32 length):
    """
    Invert an input index array, so that
    if *input[i] = j*, *output[j] = i*.
    For all elements *j*, that are not in *input*, *output[j]* = -1.
    """
    cdef int32 i
    cdef IndexType index_val
    inverse_index = np.full(length, -1, dtype=np.int32)
    cdef int32[:] inverse_index_v = inverse_index

    for i in range(index_v.shape[0]):
        index_val = index_v[i]
        if inverse_index_v[index_val] != -1:
            # One index can theoretically appear multiple times
            # This is currently not supported
            raise NotImplementedError(
                f"Duplicate indices are not supported, "
                f"but index {index_val} appeared multiple times" 
            )
        inverse_index_v[index_val] = i


    return inverse_index


def _to_bool_mask(object index, uint32 length):
    """
    Convert an index of arbitrary type into a boolean mask
    with given length.
    """
    if isinstance(index, np.ndarray) and index.dtype == bool:
        # Index is already boolean mask -> simply return as uint8
        if len(index) != length:
            raise IndexError(
                f"Boolean mask has length {len(index)}, expected {length}"
            )
        # Use 'uint8' instead of 'bool' for memory view
        return index.astype(np.uint8, copy=False)
    else:
        # Use 'uint8' instead of 'bool' for memory view
        mask = np.zeros(length, dtype=np.uint8)
        # 1 -> True
        mask[index] = 1
        return mask




_DEFAULT_DISTANCE_RANGE = {
    # Taken from Allen et al.
    #               min   - 2*std     max   + 2*std
    ("B",  "C" ) : (1.556 - 2*0.015,  1.556 + 2*0.015),
    ("BR", "C" ) : (1.875 - 2*0.029,  1.966 + 2*0.029),
    ("BR", "O" ) : (1.581 - 2*0.007,  1.581 + 2*0.007),
    ("C",  "C" ) : (1.174 - 2*0.011,  1.588 + 2*0.025),
    ("C",  "CL") : (1.713 - 2*0.011,  1.849 + 2*0.011),
    ("C",  "F" ) : (1.320 - 2*0.009,  1.428 + 2*0.009),
    ("C",  "H" ) : (1.059 - 2*0.030,  1.099 + 2*0.007),
    ("C",  "I" ) : (2.095 - 2*0.015,  2.162 + 2*0.015),
    ("C",  "N" ) : (1.325 - 2*0.009,  1.552 + 2*0.023),
    ("C",  "O" ) : (1.187 - 2*0.011,  1.477 + 2*0.008),
    ("C",  "P" ) : (1.791 - 2*0.006,  1.855 + 2*0.019),
    ("C",  "S" ) : (1.630 - 2*0.014,  1.863 + 2*0.015),
    ("C",  "SE") : (1.893 - 2*0.013,  1.970 + 2*0.032),
    ("C",  "SI") : (1.837 - 2*0.012,  1.888 + 2*0.023),
    ("CL", "O" ) : (1.414 - 2*0.026,  1.414 + 2*0.026),
    ("CL", "P" ) : (1.997 - 2*0.035,  2.008 + 2*0.035),
    ("CL", "S" ) : (2.072 - 2*0.023,  2.072 + 2*0.023),
    ("CL", "SI") : (2.072 - 2*0.009,  2.072 + 2*0.009),
    ("F",  "N" ) : (1.406 - 2*0.016,  1.406 + 2*0.016),
    ("F",  "P" ) : (1.495 - 2*0.016,  1.579 + 2*0.025),
    ("F",  "S" ) : (1.640 - 2*0.011,  1.640 + 2*0.011),
    ("F",  "SI") : (1.588 - 2*0.014,  1.694 + 2*0.013),
    ("H",  "N" ) : (1.009 - 2*0.022,  1.033 + 2*0.022),
    ("H",  "O" ) : (0.967 - 2*0.010,  1.015 + 2*0.017),
    ("I",  "O" ) : (2.144 - 2*0.028,  2.144 + 2*0.028),
    ("N",  "N" ) : (1.124 - 2*0.015,  1.454 + 2*0.021),
    ("N",  "O" ) : (1.210 - 2*0.011,  1.463 + 2*0.012),
    ("N",  "P" ) : (1.571 - 2*0.013,  1.697 + 2*0.015),
    ("N",  "S" ) : (1.541 - 2*0.022,  1.710 + 2*0.019),
    ("N",  "SI") : (1.711 - 2*0.019,  1.748 + 2*0.022),
    ("O",  "P" ) : (1.449 - 2*0.007,  1.689 + 2*0.024),
    ("O",  "S" ) : (1.423 - 2*0.008,  1.580 + 2*0.015),
    ("O",  "SI") : (1.622 - 2*0.014,  1.680 + 2*0.008),
    ("P",  "P" ) : (2.214 - 2*0.022,  2.214 + 2*0.022),
    ("P",  "S" ) : (1.913 - 2*0.014,  1.954 + 2*0.005),
    ("P",  "SE") : (2.093 - 2*0.019,  2.093 + 2*0.019),
    ("P",  "SI") : (2.264 - 2*0.019,  2.264 + 2*0.019),
    ("S",  "S" ) : (1.897 - 2*0.012,  2.070 + 2*0.022),
    ("S",  "SE") : (2.193 - 2*0.015,  2.193 + 2*0.015),
    ("S",  "SI") : (2.145 - 2*0.020,  2.145 + 2*0.020),
    ("SE", "SE") : (2.340 - 2*0.024,  2.340 + 2*0.024),
    ("SI", "SE") : (2.359 - 2*0.012,  2.359 + 2*0.012),
}

def connect_via_distances(atoms, dict distance_range=None):
    """
    connect_via_distances(atoms, distance_range=None)

    Create a :class:`BondList` for a given atom array, based on
    pairwise atom distances.

    A :attr:`BondType.ANY`, bond is created for two atoms within the
    same residue, if the distance between them is within the expected 
    bond distance range.
    Bonds between two adjacent residues are created for the atoms
    expected to connect these residues, i.e. ``'C'`` and ``'N'`` for
    peptides and ``"O3'"`` and ``'P'`` for nucleotides.
    
    Parameters
    ----------
    atoms : AtomArray
        The structure to create the :class:`BondList` for.
    distance_range : dict of tuple(str, str) -> tuple(float, float), optional
        Custom minimum and maximum bond distances.
        The dictionary keys are tuples of chemical elements representing
        the atoms to be potentially bonded.
        The order of elements within each tuple does not matter.
        The dictionary values are the minimum and maximum bond distance,
        respectively, for the given combination of elements.
        This parameter updates the default dictionary.
        Hence, the default bond distances for missing element pairs are
        still taken from the default dictionary.
        The default bond distances are taken from [1]_.
    
    Returns
    -------
    BondList
        The created bond list.
    
    See also
    --------
    connect_via_residue_names

    Notes
    -----
    This method might miss bonds, if the bond distance is unexpectedly
    high or low, or it might create false bonds, if two atoms within a
    residue are accidentally in the right distance.
    A more accurate method for determining bonds is
    :func:`connect_via_residue_names()`.

    References
    ----------
    
    .. [1] FH Allen, O Kennard and DG Watson,
       "Tables of bond lengths determined by X-ray and neutron
       diffraction. Part I. Bond lengths in organic compounds."
       J Chem Soc Perkin Trans (1987).
    """
    from .residues import get_residue_starts
    from .geometry import distance
    from .atoms import AtomArray

    cdef list bonds = []
    cdef int i
    cdef int curr_start_i, next_start_i
    cdef np.ndarray coord = atoms.coord
    cdef np.ndarray coord_in_res
    cdef np.ndarray distances
    cdef float dist
    cdef np.ndarray elements = atoms.element
    cdef np.ndarray elements_in_res
    cdef int index_in_res1, index_in_res2
    cdef int atom_index1, atom_index2
    cdef dict dist_ranges
    cdef tuple dist_range
    cdef float min_dist, max_dist

    if not isinstance(atoms, AtomArray):
        raise TypeError(f"Expected 'AtomArray', not '{type(atoms).__name__}'")

    # Prepare distance dictionary...
    dist_ranges = {}
    if distance_range is None:
        distance_range = {}
    # Merge default and custom entries
    for key, val in itertools.chain(
        _DEFAULT_DISTANCE_RANGE.items(), distance_range.items()
    ):
        element1, element2 = key
        # Add entries for both element orders
        dist_ranges[(element1.upper(), element2.upper())] = val
        dist_ranges[(element2.upper(), element1.upper())] = val

    residue_starts = get_residue_starts(atoms, add_exclusive_stop=True)
    # Omit exclsive stop in 'residue_starts'
    for i in range(len(residue_starts)-1):
        curr_start_i = residue_starts[i]
        next_start_i = residue_starts[i+1]
        
        elements_in_res = elements[curr_start_i : next_start_i]
        coord_in_res = coord[curr_start_i : next_start_i]
        # Matrix containing all pairwise atom distances in the residue
        distances = distance(
            coord_in_res[:, np.newaxis, :],
            coord_in_res[np.newaxis, :, :]
        )
        for atom_index1 in range(len(elements_in_res)):
            for atom_index2 in range(atom_index1):
                dist_range = dist_ranges.get((
                    elements_in_res[atom_index1],
                    elements_in_res[atom_index2]
                ))
                if dist_range is None:
                    # No bond distance entry for this element
                    # combination -> skip
                    continue
                else:
                    min_dist, max_dist = dist_range
                dist = distances[atom_index1, atom_index2]
                if dist >= min_dist and dist <= max_dist:
                    bonds.append((
                        curr_start_i + atom_index1,
                        curr_start_i + atom_index2,
                        BondType.ANY
                    ))

    bond_list = BondList(atoms.array_length(), np.array(bonds))
    
    inter_bonds = _connect_inter_residue(atoms, residue_starts)
    # As all bonds should be of type ANY, convert also inter-residue
    # bonds to ANY by creating a new BondList and omitting the BonType
    # column
    inter_bonds = BondList(atoms.array_length(), inter_bonds.as_array()[:, :2])
    
    return bond_list.merge(inter_bonds)



def connect_via_residue_names(atoms):
    """
    connect_via_residue_names(atoms)

    Create a :class:`BondList` for a given atom array (stack), based on
    the deposited bonds for each residue in the RCSB ``components.cif``
    dataset.

    Bonds between two adjacent residues are created for the atoms
    expected to connect these residues, i.e. ``'C'`` and ``'N'`` for
    peptides and ``"O3'"`` and ``'P'`` for nucleotides.
    
    Parameters
    ----------
    atoms : AtomArray or AtomArrayStack
        The structure to create the :class:`BondList` for.
    
    Returns
    -------
    BondList
        The created bond list.
        No bonds are added for residues that are not found in
        ``components.cif``.
    
    See also
    --------
    connect_via_distances

    Notes
    -----
    If obtaining the bonds from an *MMTF* file is not possible, this is
    the recommended way to obtain :class:`BondList` for a structure.
    However, this method can only find bonds for residues in the RCSB
    ``components.cif`` dataset.
    Although this includes most molecules one encounters, this will fail
    for exotic molecules, e.g. specialized inhibitors.
    """
    from .residues import get_residue_starts
    from .info.bonds import bond_dataset

    cdef list bonds = []
    cdef int i
    cdef int curr_start_i, next_start_i
    cdef np.ndarray atom_names = atoms.atom_name
    cdef np.ndarray atom_names_in_res
    cdef np.ndarray res_names = atoms.res_name
    cdef str atom_name1, atom_name2
    cdef np.ndarray atom_indices1, atom_indices2
    cdef int atom_index1, atom_index2
    cdef int bond_order
    # Obtain dictionary containing bonds for all residues in RCSB
    cdef dict bond_dict = bond_dataset()
    cdef dict bond_dict_for_res

    residue_starts = get_residue_starts(atoms, add_exclusive_stop=True)
    # Omit exclsive stop in 'residue_starts'
    for i in range(len(residue_starts)-1):
        curr_start_i = residue_starts[i]
        next_start_i = residue_starts[i+1]

        bond_dict_for_res = bond_dict.get(res_names[curr_start_i])
        if bond_dict_for_res is None:
            # Residue is not in dataset -> skip this residue
            continue
        atom_names_in_res = atom_names[curr_start_i : next_start_i]
        for (atom_name1, atom_name2), bond_order in bond_dict_for_res.items():
            atom_indices1 = np.where(atom_names_in_res == atom_name1)[0]
            atom_indices2 = np.where(atom_names_in_res == atom_name2)[0]
            if len(atom_indices1) == 0 or len(atom_indices2) == 0:
                # The pair of atoms in this bond from the dataset is not
                # in the residue of the atom array
                # -> skip this bond
                continue
            bonds.append((
                curr_start_i + atom_indices1[0],
                curr_start_i + atom_indices2[0],
                bond_order
            ))
             
    bond_list = BondList(atoms.array_length(), np.array(bonds))
    
    return bond_list.merge(_connect_inter_residue(atoms, residue_starts))


_PEPTIDE_LINKS = ["PEPTIDE LINKING", "L-PEPTIDE LINKING", "D-PEPTIDE LINKING"]
_NUCLEIC_LINKS = ["RNA LINKING", "DNA LINKING"]

def _connect_inter_residue(atoms, residue_starts):
    """
    Create a :class:`BondList` containing the bonds between two adjacent
    amino acid or nucleotide residues.
    
    Parameters
    ----------
    atoms : AtomArray or AtomArrayStack
        The structure to create the :class:`BondList` for.
    residue_starts : ndarray, dtype=int
        Return value of
        ``get_residue_starts(atoms, add_exclusive_stop=True)``.
    
    Returns
    -------
    BondList
        A bond list containing all inter residue bonds.
    """
    from .info.misc import link_type
    
    cdef list bonds = []
    cdef int i
    cdef np.ndarray atom_names = atoms.atom_name
    cdef np.ndarray res_names = atoms.res_name
    cdef np.ndarray res_ids = atoms.res_id
    cdef np.ndarray chain_ids = atoms.chain_id
    cdef int curr_start_i, next_start_i, after_next_start_i
    cdef str curr_connect_atom_name, next_connect_atom_name
    cdef np.ndarray curr_connect_indices, next_connect_indices
    
    # Iterate over all starts excluding:
    #   - the last residue and
    #   - exclusive end index of 'atoms'
    for i in range(len(residue_starts)-2):
        curr_start_i = residue_starts[i]
        next_start_i = residue_starts[i+1]
        after_next_start_i = residue_starts[i+2]

        # Check if the current and next residue is in the same chain
        if chain_ids[next_start_i] != chain_ids[curr_start_i]:
            continue
        # Check if the current and next residue
        # have consecutive residue IDs
        if res_ids[next_start_i] != res_ids[curr_start_i] + 1:
            continue
        
        # Get link type for this residue from RCSB components.cif
        curr_link = link_type(res_names[curr_start_i])
        next_link = link_type(res_names[curr_start_i+1])
        
        if curr_link in _PEPTIDE_LINKS and next_link in _PEPTIDE_LINKS:
            curr_connect_atom_name = "C"
            next_connect_atom_name = "N"
        elif curr_link in _NUCLEIC_LINKS and next_link in _NUCLEIC_LINKS:
            curr_connect_atom_name = "O3'"
            next_connect_atom_name = "P"
        else:
            # Create no bond if the connection types of consecutive
            # residues are not compatible
            continue
        
        # Index in atom array for atom name in current residue
        # Addition of 'curr_start_i' is necessary, as only a slice of
        # 'atom_names' is taken, beginning at 'curr_start_i'
        curr_connect_indices = curr_start_i + np.where(
            atom_names[curr_start_i : next_start_i]
            == curr_connect_atom_name
        )[0]
        # Index in atom array for atom name in next residue 
        next_connect_indices = next_start_i + np.where(
            atom_names[next_start_i : after_next_start_i]
            == next_connect_atom_name
        )[0]
        if len(curr_connect_indices) == 0 or len(next_connect_indices) == 0:
            # The connector atoms are not found in the adjacent residues
            # -> skip this bond
            continue

        bonds.append((
            curr_connect_indices[0],
            next_connect_indices[0],
            BondType.SINGLE
        ))
        
    return BondList(atoms.array_length(), np.array(bonds, dtype=np.uint32))



def find_connected(bond_list, uint32 root, bint as_mask=False):
    """
    Get indices to all atoms that are directly or inderectly connected
    to the root atom indicated by the given index.

    An atom is *connected* to the `root` atom, if that atom is reachable
    by traversing an arbitrary number of bonds, starting from the
    `root`.
    Effectively, this means that all atoms are *connected* to `root`,
    that are in the same molecule as `root`.
    Per definition `root` is also *connected* to itself.
    
    Parameters
    ----------
    bond_list : BondList
        The reference bond list.
    root : int
        The index of the root atom.
    as_mask : bool, optional
        If true, the connected atom indices are returned as boolean
        mask.
        By default, the connected atom indices are returned as integer
        array.
    
    Returns
    -------
    connected : ndarray, dtype=int or ndarray, dtype=bool
        Either a boolean mask or an integer array, representing the
        connected atoms.
        In case of a boolean mask: ``connected[i] == True``, if the atom
        with index ``i`` is connected.
    
    Examples
    --------
    Consider a system with 4 atoms, where only the last atom is not
    bonded with the other ones (``0-1-2 3``):

    >>> bonds = BondList(4)
    >>> bonds.add_bond(0, 1)
    >>> bonds.add_bond(1, 2)
    >>> print(find_connected(bonds, 0))
    [0 1 2]
    >>> print(find_connected(bonds, 1))
    [0 1 2]
    >>> print(find_connected(bonds, 2))
    [0 1 2]
    >>> print(find_connected(bonds, 3))
    [3]
    """
    all_bonds, _ = bond_list.get_all_bonds()

    if root >= bond_list.get_atom_count():
        raise ValueError(
            f"Root atom index {root} is out of bounds for bond list "
            f"representing {bond_list.get_atom_count()} atoms"
        )
    
    cdef uint8[:] is_connected_mask = np.zeros(
        bond_list.get_atom_count(), dtype=np.uint8
    )
    # Find connections in a recursive way,
    # by visiting all atoms that are reachable by a bonds
    _find_connected(bond_list, root, is_connected_mask, all_bonds)
    if as_mask:
        return is_connected_mask
    else:
        return np.where(np.asarray(is_connected_mask))[0]


cdef _find_connected(bond_list,
                     int32 index,
                     uint8[:] is_connected_mask,
                     int32[:,:] all_bonds):
    if is_connected_mask[index]:
        # This atom has already been visited
        # -> exit condition
        return
    is_connected_mask[index] = True
    
    cdef int32 j
    cdef int32 connected_index
    for j in range(all_bonds.shape[1]):
        connected_index = all_bonds[index, j]
        if connected_index == -1:
            # Ignore padding values
            continue
        _find_connected(
            bond_list, connected_index, is_connected_mask, all_bonds
        )


def find_rotatable_bonds(bonds):
    """
    find_rotatable_bonds(bonds)

    Find all rotatable bonds in a given :class:`BondList`.

    The following conditions must be true for a bond to be counted as
    rotatable:

        1. The bond must be a single bond (``BondType.SINGLE``)
        2. The connected atoms must not be within the same cycle/ring
        3. Both connected atoms must not be terminal, e.g. not a *C-H*
           bond, as rotation about such bonds would not change any
           coordinates

    Parameters
    ----------
    bonds : BondList
        The bonds to find the rotatable bonds in.
    
    Returns
    -------
    rotatable_bonds : BondList
        The subset of the input `bonds` that contains only rotatable
        bonds.
    
    Examples
    --------

    >>> molecule = residue("TYR")
    >>> for i, j, _ in find_rotatable_bonds(molecule.bonds).as_array():
    ...     print(molecule.atom_name[i], molecule.atom_name[j])
    N CA
    CA C
    CA CB
    C OXT
    CB CG
    CZ OH
    """
    cdef uint32 i, j
    cdef uint32 bond_type
    cdef uint32 SINGLE = int(BondType.SINGLE)
    cdef bint in_same_cycle

    bond_graph = bonds.as_graph()
    cycles = nx.algorithms.cycles.cycle_basis(bond_graph)

    cdef int64[:] number_of_partners_v = np.count_nonzero(
        bonds.get_all_bonds()[0] != -1,
        axis=1
    ).astype(np.int64, copy=False)

    rotatable_bonds = []
    cdef uint32[:,:] bonds_v = bonds.as_array()
    for i, j, bond_type in bonds_v:
        # Can only rotate about single bonds
        # Furthermore, it makes no sense to rotate about a bond,
        # that leads to a single atom
        if bond_type == BondType.SINGLE \
            and number_of_partners_v[i] > 1 \
            and number_of_partners_v[j] > 1:
                # Cannot rotate about a bond, if the two connected atoms
                # are in a cycle
                in_same_cycle = False
                for cycle in cycles:
                    if i in cycle and j in cycle:
                        in_same_cycle = True
                if not in_same_cycle:
                    rotatable_bonds.append((i,j, bond_type))
    return BondList(bonds.get_atom_count(), np.array(rotatable_bonds))<|MERGE_RESOLUTION|>--- conflicted
+++ resolved
@@ -352,8 +352,6 @@
         return bond_set
     
     def as_graph(self):
-<<<<<<< HEAD
-=======
         """
         as_graph()
         
@@ -382,7 +380,6 @@
         1 3 {'bond_type': <BondType.SINGLE: 1>}
         1 4 {'bond_type': <BondType.SINGLE: 1>}
         """
->>>>>>> c8046d5e
         cdef int i
 
         cdef uint32[:,:] all_bonds_v = self._bonds
@@ -391,12 +388,8 @@
         cdef list edges = [None] * all_bonds_v.shape[0]
         for i in range(all_bonds_v.shape[0]):
             edges[i] = (
-<<<<<<< HEAD
-                all_bonds_v[i,0], all_bonds_v[i,1], {"bond_type": all_bonds_v[i,2]}
-=======
                 all_bonds_v[i,0], all_bonds_v[i,1],
                 {"bond_type": BondType(all_bonds_v[i,2])}
->>>>>>> c8046d5e
             )
         g.add_edges_from(edges)
         return g
