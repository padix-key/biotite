--- conflicted
+++ resolved
@@ -8,11 +8,7 @@
 
 __name__ = "biotite.structure"
 __author__ = "Tom David Müller"
-<<<<<<< HEAD
-__all__ = ["base_pairs", "base_pairs_edge"]
-=======
-__all__ = ["base_pairs", "map_nucleotide"]
->>>>>>> d64df1b6
+__all__ = ["base_pairs", "map_nucleotide", "base_pairs_edge"]
 
 import numpy as np
 import warnings
@@ -249,7 +245,6 @@
 _guanine_containing_nucleotides = ["G", "DG"]
 _uracil_containing_nucleotides = ["U", "DU"]
 
-<<<<<<< HEAD
 # Atoms that are part of each edge according to the Leontis-Westhof
 # nomenclature
 _watson_crick_edge = {
@@ -331,8 +326,6 @@
                 results[i, j] = edge(np.argmax(base))
     return results
 
-=======
->>>>>>> d64df1b6
 
 def base_pairs(atom_array, min_atoms_per_base = 3, unique = True):
     """
